name: Build container and push images

on:
  workflow_dispatch:
  push:
    tags: ['*']

jobs:
  build-nocuda:
    runs-on: ubuntu-latest
    steps:
      - uses: actions/checkout@v3
      - name: Docker Setup QEMU
        uses: docker/setup-qemu-action@v2
      - name: Docker Setup Buildx
        uses: docker/setup-buildx-action@v2
      - name: Docker Metadata action
        id: meta
        uses: docker/metadata-action@v4
        env:
          DOCKER_METADATA_PR_HEAD_SHA: "true"
        with:
          images: |
            ghcr.io/fxnlabs/function-node
          tags: |
            type=schedule
            type=ref,event=tag
            type=ref,event=branch
            type=ref,event=pr
            type=sha
            type=sha,format=long
      - name: Login to GitHub Container Registry
        uses: docker/login-action@v2
        with:
          registry: ghcr.io
          username: ${{ github.actor }}
          password: ${{ secrets.GITHUB_TOKEN }}
      - name: Build and push Docker image
        uses: docker/build-push-action@v3
        with:
          push: true
          tags: ${{ steps.meta.outputs.tags }}
          labels: ${{ steps.meta.outputs.labels }}
          platforms: linux/amd64
          file: Dockerfile
          cache-from: type=gha
          cache-to: type=gha,mode=max
<<<<<<< HEAD

  build-binaries:
    needs: build-node
    strategy:
      matrix:
        os: [ubuntu-latest, macos-latest]
    runs-on: ${{ matrix.os }}
    steps:
      - name: Checkout
        uses: actions/checkout@v3
        with:
          fetch-depth: 0
      - name: Set up Go
        uses: actions/setup-go@v3
        with:
          go-version: 1.23.0
      - name: Run GoReleaser Build
        uses: goreleaser/goreleaser-action@v4
        with:
          distribution: goreleaser
          version: latest
          args: build --clean --snapshot
      - name: Upload artifact
        uses: actions/upload-artifact@v3
        with:
          name: goreleaser-dist-${{ matrix.os }}
          path: dist

  release:
    needs: build-binaries
    runs-on: ubuntu-latest
    steps:
      - name: Checkout
        uses: actions/checkout@v3
        with:
          fetch-depth: 0
      - name: Set up Go
        uses: actions/setup-go@v3
        with:
          go-version: 1.23.0
      - name: Download all artifacts
        uses: actions/download-artifact@v3
        with:
          path: dist
      - name: Move artifacts
        run: |
          mkdir -p dist/combined
          find dist -mindepth 2 -type f -exec mv {} dist/combined/ \;
          mv dist/combined/* dist/
      - name: Run GoReleaser Release
        uses: goreleaser/goreleaser-action@v4
        with:
          distribution: goreleaser
          version: latest
          args: release --clean
        env:
          GITHUB_TOKEN: ${{ secrets.GITHUB_TOKEN }}
          HOMEBREW_TAP_GITHUB_TOKEN: ${{ secrets.HOMEBREW_TAP_GITHUB_TOKEN }}
=======
  build-cuda:
    runs-on: ubuntu-latest
    steps:
      - uses: actions/checkout@v3
      - name: Docker Setup QEMU
        uses: docker/setup-qemu-action@v2
      - name: Docker Setup Buildx
        uses: docker/setup-buildx-action@v2
      - name: Docker Metadata action
        id: meta
        uses: docker/metadata-action@v4
        env:
          DOCKER_METADATA_PR_HEAD_SHA: "true"
        with:
          images: |
            ghcr.io/fxnlabs/function-node
          tags: |
            type=schedule,suffix=-cuda
            type=ref,event=tag,suffix=-cuda
            type=ref,event=branch,suffix=-cuda
            type=ref,event=pr,suffix=-cuda
            type=sha,suffix=-cuda
            type=sha,format=long,suffix=-cuda
      - name: Login to GitHub Container Registry
        uses: docker/login-action@v2
        with:
          registry: ghcr.io
          username: ${{ github.actor }}
          password: ${{ secrets.GITHUB_TOKEN }}
      - name: Build and push Docker image
        uses: docker/build-push-action@v3
        with:
          push: true
          tags: ${{ steps.meta.outputs.tags }}
          labels: ${{ steps.meta.outputs.labels }}
          platforms: linux/amd64
          file: Dockerfile.cuda
          cache-from: type=gha
          cache-to: type=gha,mode=max
>>>>>>> 740ea55e
<|MERGE_RESOLUTION|>--- conflicted
+++ resolved
@@ -45,10 +45,49 @@
           file: Dockerfile
           cache-from: type=gha
           cache-to: type=gha,mode=max
-<<<<<<< HEAD
+
+  build-cuda:
+    runs-on: ubuntu-latest
+    steps:
+      - uses: actions/checkout@v3
+      - name: Docker Setup QEMU
+        uses: docker/setup-qemu-action@v2
+      - name: Docker Setup Buildx
+        uses: docker/setup-buildx-action@v2
+      - name: Docker Metadata action
+        id: meta
+        uses: docker/metadata-action@v4
+        env:
+          DOCKER_METADATA_PR_HEAD_SHA: "true"
+        with:
+          images: |
+            ghcr.io/fxnlabs/function-node
+          tags: |
+            type=schedule,suffix=-cuda
+            type=ref,event=tag,suffix=-cuda
+            type=ref,event=branch,suffix=-cuda
+            type=ref,event=pr,suffix=-cuda
+            type=sha,suffix=-cuda
+            type=sha,format=long,suffix=-cuda
+      - name: Login to GitHub Container Registry
+        uses: docker/login-action@v2
+        with:
+          registry: ghcr.io
+          username: ${{ github.actor }}
+          password: ${{ secrets.GITHUB_TOKEN }}
+      - name: Build and push Docker image
+        uses: docker/build-push-action@v3
+        with:
+          push: true
+          tags: ${{ steps.meta.outputs.tags }}
+          labels: ${{ steps.meta.outputs.labels }}
+          platforms: linux/amd64
+          file: Dockerfile.cuda
+          cache-from: type=gha
+          cache-to: type=gha,mode=max
 
   build-binaries:
-    needs: build-node
+    needs: [build-nocuda, build-cuda]
     strategy:
       matrix:
         os: [ubuntu-latest, macos-latest]
@@ -103,45 +142,4 @@
           args: release --clean
         env:
           GITHUB_TOKEN: ${{ secrets.GITHUB_TOKEN }}
-          HOMEBREW_TAP_GITHUB_TOKEN: ${{ secrets.HOMEBREW_TAP_GITHUB_TOKEN }}
-=======
-  build-cuda:
-    runs-on: ubuntu-latest
-    steps:
-      - uses: actions/checkout@v3
-      - name: Docker Setup QEMU
-        uses: docker/setup-qemu-action@v2
-      - name: Docker Setup Buildx
-        uses: docker/setup-buildx-action@v2
-      - name: Docker Metadata action
-        id: meta
-        uses: docker/metadata-action@v4
-        env:
-          DOCKER_METADATA_PR_HEAD_SHA: "true"
-        with:
-          images: |
-            ghcr.io/fxnlabs/function-node
-          tags: |
-            type=schedule,suffix=-cuda
-            type=ref,event=tag,suffix=-cuda
-            type=ref,event=branch,suffix=-cuda
-            type=ref,event=pr,suffix=-cuda
-            type=sha,suffix=-cuda
-            type=sha,format=long,suffix=-cuda
-      - name: Login to GitHub Container Registry
-        uses: docker/login-action@v2
-        with:
-          registry: ghcr.io
-          username: ${{ github.actor }}
-          password: ${{ secrets.GITHUB_TOKEN }}
-      - name: Build and push Docker image
-        uses: docker/build-push-action@v3
-        with:
-          push: true
-          tags: ${{ steps.meta.outputs.tags }}
-          labels: ${{ steps.meta.outputs.labels }}
-          platforms: linux/amd64
-          file: Dockerfile.cuda
-          cache-from: type=gha
-          cache-to: type=gha,mode=max
->>>>>>> 740ea55e
+          HOMEBREW_TAP_GITHUB_TOKEN: ${{ secrets.HOMEBREW_TAP_GITHUB_TOKEN }}